import { useQuery, useQueryClient } from "@tanstack/react-query";
import { useMatch } from "@tanstack/react-router";
import { writeText as writeTextToClipboard } from "@tauri-apps/plugin-clipboard-manager";
import useDebouncedCallback from "beautiful-react-hooks/useDebouncedCallback";
import {
  AudioLinesIcon,
  CheckIcon,
  ChevronDownIcon,
  ChevronUpIcon,
  ClipboardIcon,
  CopyIcon,
  ReplaceIcon,
  TextSearchIcon,
  UploadIcon,
  XIcon,
} from "lucide-react";
import { memo, useCallback, useEffect, useRef, useState } from "react";

import { ParticipantsChipInner } from "@/components/editor-area/note-header/chips/participants-chip";
import { useHypr } from "@/contexts";
import { commands as dbCommands, Human, Word } from "@hypr/plugin-db";
import { commands as miscCommands } from "@hypr/plugin-misc";
import TranscriptEditor, {
  type SpeakerChangeRange,
  type SpeakerViewInnerProps,
  type TranscriptEditorRef,
} from "@hypr/tiptap/transcript";
import { Button } from "@hypr/ui/components/ui/button";
import { Input } from "@hypr/ui/components/ui/input";
import { Popover, PopoverContent, PopoverTrigger } from "@hypr/ui/components/ui/popover";
import { Spinner } from "@hypr/ui/components/ui/spinner";
import { useOngoingSession } from "@hypr/utils/contexts";
import { ListeningIndicator } from "../components/listening-indicator";
import { useTranscript } from "../hooks/useTranscript";
import { useTranscriptWidget } from "../hooks/useTranscriptWidget";

function useContainerWidth(ref: React.RefObject<HTMLElement>) {
  const [width, setWidth] = useState(0);

  useEffect(() => {
    const element = ref.current;
    if (!element) {
      return;
    }

    const resizeObserver = new ResizeObserver((entries) => {
      for (const entry of entries) {
        setWidth(entry.contentRect.width);
      }
    });

    resizeObserver.observe(element);
    // Set initial width
    setWidth(element.getBoundingClientRect().width);

    return () => {
      resizeObserver.disconnect();
    };
  }, [ref]);

  return width;
}

export function TranscriptView() {
  const queryClient = useQueryClient();
  
  // Add search state to main component
  const [isSearchActive, setIsSearchActive] = useState(false);

  // Add container ref to track the panel width
  const containerRef = useRef<HTMLDivElement>(null);
  const panelWidth = useContainerWidth(containerRef);

  // Add container ref to track the panel width
  const containerRef = useRef<HTMLDivElement>(null);
  const panelWidth = useContainerWidth(containerRef);

  const noteMatch = useMatch({ from: "/app/note/$id", shouldThrow: true });
  const sessionId = noteMatch.params.id;

  const ongoingSession = useOngoingSession((s) => ({
    start: s.start,
    status: s.status,
    loading: s.loading,
    isInactive: s.status === "inactive",
  }));
  const { showEmptyMessage, hasTranscript } = useTranscriptWidget(sessionId);
  const { isLive, words } = useTranscript(sessionId);

  const editorRef = useRef<TranscriptEditorRef | null>(null);

  useEffect(() => {
    if (words && words.length > 0) {
      editorRef.current?.setWords(words);
      editorRef.current?.scrollToBottom();
    }
  }, [words, isLive]);

  // Add Ctrl+F keyboard shortcut
  useEffect(() => {
    const handleKeyDown = (e: KeyboardEvent) => {
      if ((e.ctrlKey || e.metaKey) && e.key === "f") {
        const currentShowActions = hasTranscript && sessionId && ongoingSession.isInactive;
        if (currentShowActions) {
            setIsSearchActive(true);
        }
        
      }
    };
    document.addEventListener("keydown", handleKeyDown);
    return () => document.removeEventListener("keydown", handleKeyDown);
  }, [hasTranscript, sessionId, ongoingSession.isInactive]);

  const audioExist = useQuery(
    {
      refetchInterval: 2500,
      enabled: !!sessionId,
      queryKey: ["audioExist", sessionId],
      queryFn: () => miscCommands.audioExist(sessionId!),
    },
    queryClient,
  );

  const handleCopyAll = useCallback(async () => {
    if (editorRef.current?.editor) {
      const text = editorRef.current.toText();
      await writeTextToClipboard(text);
    }
  }, [editorRef]);

  const handleOpenSession = useCallback(() => {
    if (sessionId) {
      miscCommands.audioOpen(sessionId);
    }
  }, [sessionId]);

  const handleUpdate = (words: Word[]) => {
    if (!isLive) {
      dbCommands.getSession({ id: sessionId! }).then((session) => {
        if (session) {
          dbCommands.upsertSession({ ...session, words });
        }
      });
    }
  };

  if (!sessionId) {
    return null;
  }

  const showActions = hasTranscript && sessionId && ongoingSession.isInactive;

  return (
    <div className="w-full h-full flex flex-col" ref={containerRef}>
<<<<<<< HEAD
      {/* Conditional Header Rendering */}
      {isSearchActive ? (
        <SearchHeader 
          editorRef={editorRef} 
          onClose={() => setIsSearchActive(false)} 
        />
      ) : (
        <header className="flex items-center justify-between w-full px-4 py-1 my-1 border-b border-neutral-100">
          {!showEmptyMessage && (
            <div className="flex items-center gap-2">
              <h2 className="text-sm font-semibold text-neutral-900">Transcript</h2>
              {isLive && (
                <div className="relative h-1.5 w-1.5">
                  <div className="absolute inset-0 rounded-full bg-red-500/30"></div>
                  <div className="absolute inset-0 rounded-full bg-red-500 animate-ping"></div>
                </div>
              )}
            </div>
          )}
          <div className="not-draggable flex items-center ">
            {/* Search Icon Button */}
            {showActions && (
              <Button
                className="w-8 h-8"
                variant="ghost"
                size="icon"
                onClick={() => setIsSearchActive(true)}
              >
                <TextSearchIcon size={14} className="text-neutral-600" />
              </Button>
            )}
            {(audioExist.data && showActions) && (
              <Button
                variant="ghost"
                size="sm"
                onClick={handleOpenSession}
              >
                <AudioLinesIcon size={14} className="text-neutral-600" />
              </Button>
=======
      <header className="flex items-center justify-between w-full px-4 py-1 my-1 border-b border-neutral-100">
        {!showEmptyMessage && (
          <div className="flex items-center gap-2">
            <h2 className="text-sm font-semibold text-neutral-900">Transcript</h2>
            {isLive && (
              <div className="relative h-1.5 w-1.5">
                <div className="absolute inset-0 rounded-full bg-red-500/30"></div>
                <div className="absolute inset-0 rounded-full bg-red-500 animate-ping"></div>
              </div>
>>>>>>> f2242af8
            )}
            {showActions && <CopyButton onCopy={handleCopyAll} />}
          </div>
<<<<<<< HEAD
        </header>
      )}
=======
        )}
        <div className="not-draggable flex items-center ">
          {showActions && panelWidth >= 530 && <SearchAndReplace editorRef={editorRef} panelWidth={panelWidth} />}
          {(audioExist.data && showActions) && (
            <Button
              variant="ghost"
              size="sm"
              onClick={handleOpenSession}
            >
              <AudioLinesIcon size={14} className="text-neutral-600" />
            </Button>
          )}
          {showActions && <CopyButton onCopy={handleCopyAll} />}
        </div>
      </header>
>>>>>>> f2242af8

      <div className="flex-1 overflow-hidden flex flex-col">
        {showEmptyMessage
          ? <RenderEmpty sessionId={sessionId} />
          : (
            <>
              <TranscriptEditor
                ref={editorRef}
                initialWords={words}
                editable={ongoingSession.isInactive}
                onUpdate={handleUpdate}
                c={SpeakerSelector}
              />
              {isLive && <ListeningIndicator />}
            </>
          )}
      </div>
    </div>
  );
}

function RenderEmpty({ sessionId }: { sessionId: string }) {
  const ongoingSession = useOngoingSession((s) => ({
    start: s.start,
    status: s.status,
    loading: s.loading,
  }));

  // Add container ref to track the panel width
  const containerRef = useRef<HTMLDivElement>(null);
  const panelWidth = useContainerWidth(containerRef);

  const handleStartRecording = () => {
    if (ongoingSession.status === "inactive") {
      ongoingSession.start(sessionId);
    }
  };

  // Determine layout based on actual panel width (empty screen)
  const isUltraCompact = panelWidth < 150; // Just icons
  const isVeryNarrow = panelWidth < 200; // Short text
  const isNarrow = panelWidth < 400; // No helper text
  const showFullText = panelWidth >= 400; // Full text

  return (
    <div className="h-full flex items-center justify-center" ref={containerRef}>
      <div className="text-neutral-500 font-medium text-center">
        <div
          className={`mb-6 text-neutral-600 flex ${isNarrow ? "flex-col" : "flex-row"} items-center ${
            isNarrow ? "gap-2" : "gap-1.5"
          }`}
        >
          <Button
            size="sm"
            onClick={handleStartRecording}
            disabled={ongoingSession.loading}
            className={isUltraCompact ? "px-3" : ""}
            title={isUltraCompact ? (ongoingSession.loading ? "Starting..." : "Start recording") : undefined}
          >
            {ongoingSession.loading ? <Spinner color="black" /> : (
              <div className="relative h-2 w-2">
                <div className="absolute inset-0 rounded-full bg-red-500"></div>
                <div className="absolute inset-0 rounded-full bg-red-400 animate-ping"></div>
              </div>
            )}
            {!isUltraCompact && (
              <span className="ml-2">
                {ongoingSession.loading ? "Starting..." : "Start recording"}
              </span>
            )}
          </Button>
          {showFullText && <span className="text-sm">to see live transcript</span>}
        </div>

        <div className={`flex items-center justify-center mb-4 ${isUltraCompact ? "w-full" : "w-full max-w-[240px]"}`}>
          <div className="h-px bg-neutral-200 flex-grow"></div>
          <span className="px-3 text-xs text-neutral-400 font-medium">or</span>
          <div className="h-px bg-neutral-200 flex-grow"></div>
        </div>

        <div className="flex flex-col gap-2">
          {isUltraCompact
            ? (
              <>
                <Button
                  variant="outline"
                  size="sm"
                  className="hover:bg-neutral-100"
                  disabled
                  title="Upload recording"
                >
                  <UploadIcon size={14} />
                </Button>
                <Button
                  variant="outline"
                  size="sm"
                  className="hover:bg-neutral-100"
                  disabled
                  title="Paste transcript"
                >
                  <ClipboardIcon size={14} />
                </Button>
              </>
            )
            : (
              <>
                <Button variant="outline" size="sm" className="hover:bg-neutral-100" disabled>
                  <UploadIcon size={14} />
                  {isVeryNarrow ? "Upload" : "Upload recording"}
                  {!isNarrow && <span className="text-xs text-neutral-400 italic ml-1">coming soon</span>}
                </Button>
                <Button variant="outline" size="sm" className="hover:bg-neutral-100" disabled>
                  <ClipboardIcon size={14} />
                  {isVeryNarrow ? "Paste" : "Paste transcript"}
                  {!isNarrow && <span className="text-xs text-neutral-400 italic ml-1">coming soon</span>}
                </Button>
              </>
            )}
        </div>
      </div>
    </div>
  );
}

const SpeakerSelector = (props: SpeakerViewInnerProps) => {
  return <MemoizedSpeakerSelector {...props} />;
};

const MemoizedSpeakerSelector = memo(({
  onSpeakerChange,
  speakerId,
  speakerIndex,
}: SpeakerViewInnerProps) => {
  const { userId } = useHypr();
  const [isOpen, setIsOpen] = useState(false);
  const [speakerRange, setSpeakerRange] = useState<SpeakerChangeRange>("current");
  const inactive = useOngoingSession(s => s.status === "inactive");
  const [human, setHuman] = useState<Human | null>(null);

  const noteMatch = useMatch({ from: "/app/note/$id", shouldThrow: false });
  const sessionId = noteMatch?.params.id;

  const { data: participants = [] } = useQuery({
    enabled: !!sessionId,
    queryKey: ["participants", sessionId!, "selector"],
    queryFn: () => dbCommands.sessionListParticipants(sessionId!),
  });

  useEffect(() => {
    if (human) {
      onSpeakerChange(human, speakerRange);
    }
  }, [human]);

  useEffect(() => {
    if (participants.length === 1 && participants[0]) {
      setHuman(participants[0]);
      return;
    }

    const foundHuman = participants.find((s) => s.id === speakerId);
    if (foundHuman) {
      setHuman(foundHuman);
    }
  }, [participants, speakerId]);

  const handleClickHuman = (human: Human) => {
    setHuman(human);
    setIsOpen(false);
  };

  if (!sessionId) {
    return <p></p>;
  }

  if (!inactive) {
    return <p></p>;
  }

  const getDisplayName = (human: Human | null) => {
    if (!human) {
      return `Speaker ${speakerIndex ?? 0}`;
    }
    if (human.id === userId && !human.full_name) {
      return "You";
    }
    return human.full_name ?? `Speaker ${speakerIndex ?? 0}`;
  };

  return (
    <div className="mt-2 sticky top-0 z-10 bg-neutral-50">
      <Popover open={isOpen} onOpenChange={setIsOpen}>
        <PopoverTrigger
          onMouseDown={(e) => {
            // prevent cursor from moving to the end of the editor
            e.preventDefault();
          }}
        >
          <span className="underline py-1 font-semibold">
            {getDisplayName(human)}
          </span>
        </PopoverTrigger>
        <PopoverContent align="start" side="bottom">
          <div className="space-y-4">
            {!speakerId && (
              <div className="border-b border-neutral-100 pb-3">
                <SpeakerRangeSelector
                  value={speakerRange}
                  onChange={setSpeakerRange}
                />
              </div>
            )}

            <ParticipantsChipInner sessionId={sessionId} handleClickHuman={handleClickHuman} />
          </div>
        </PopoverContent>
      </Popover>
    </div>
  );
});

interface SpeakerRangeSelectorProps {
  value: SpeakerChangeRange;
  onChange: (value: SpeakerChangeRange) => void;
}

function SpeakerRangeSelector({ value, onChange }: SpeakerRangeSelectorProps) {
  const options = [
    { value: "current" as const, label: "Just this" },
    { value: "all" as const, label: "Replace all" },
    { value: "fromHere" as const, label: "From here" },
  ];

  return (
    <div className="space-y-1.5">
      <p className="text-sm font-medium text-neutral-700">Apply speaker change to:</p>
      <div className="flex rounded-md border border-neutral-200 p-0.5 bg-neutral-50">
        {options.map((option) => (
          <label
            key={option.value}
            className={`flex-1 ${option.value === "current" ? "cursor-pointer" : "cursor-not-allowed"}`}
          >
            <input
              type="radio"
              name="speaker-range"
              value={option.value}
              className="sr-only"
              checked={value === option.value}
              onChange={() => onChange(option.value)}
              disabled={option.value !== "current"}
            />
            <div
              className={`px-2 py-1 text-xs font-medium text-center rounded transition-colors ${
                value === option.value
                  ? "bg-white text-neutral-900 shadow-sm"
                  : "text-neutral-600 hover:text-neutral-900 hover:bg-white/50"
              } ${option.value !== "current" ? "opacity-50" : ""}`}
            >
              {option.label}
            </div>
          </label>
        ))}
      </div>
    </div>
  );
}

<<<<<<< HEAD
function SearchHeader({ editorRef, onClose }: {
  editorRef: React.RefObject<any>;
  onClose: () => void;
}) {
=======
export function SearchAndReplace({ editorRef, panelWidth }: {
  editorRef: React.RefObject<any>;
  panelWidth: number;
}) {
  const [isActive, setIsActive] = useState(false);
>>>>>>> f2242af8
  const [searchTerm, setSearchTerm] = useState("");
  const [replaceTerm, setReplaceTerm] = useState("");
  const [resultCount, setResultCount] = useState(0);
  const [currentIndex, setCurrentIndex] = useState(0);
<<<<<<< HEAD

  // Add ref for the search header container
  const searchHeaderRef = useRef<HTMLDivElement>(null);

=======

  // Add ref for the search container
  const searchContainerRef = useRef<HTMLDivElement>(null);

>>>>>>> f2242af8
  // Debounced search term update
  const debouncedSetSearchTerm = useDebouncedCallback(
    (value: string) => {
      if (editorRef.current) {
        editorRef.current.editor.commands.setSearchTerm(value);
        editorRef.current.editor.commands.resetIndex();
        setTimeout(() => {
          const storage = editorRef.current.editor.storage.searchAndReplace;
          const results = storage.results || [];
          setResultCount(results.length);
          setCurrentIndex((storage.resultIndex ?? 0) + 1);
        }, 100);
      }
    },
    [editorRef],
    300,
  );

  useEffect(() => {
    debouncedSetSearchTerm(searchTerm);
  }, [searchTerm]);

  useEffect(() => {
    if (editorRef.current) {
      editorRef.current.editor.commands.setReplaceTerm(replaceTerm);
    }
  }, [replaceTerm]);

  // Click outside handler
  useEffect(() => {
    const handleClickOutside = (event: MouseEvent) => {
<<<<<<< HEAD
      if (searchHeaderRef.current && !searchHeaderRef.current.contains(event.target as Node)) {
        handleClose();
      }
    };

    document.addEventListener("mousedown", handleClickOutside);
    return () => document.removeEventListener("mousedown", handleClickOutside);
  }, []);

  // Keyboard shortcuts
  useEffect(() => {
    const handleKeyDown = (e: KeyboardEvent) => {
      if (e.key === "Escape") {
        handleClose();
=======
      if (searchContainerRef.current && !searchContainerRef.current.contains(event.target as Node)) {
        if (isActive) {
          setIsActive(false);
          setSearchTerm("");
          setReplaceTerm("");
          setResultCount(0);
          setCurrentIndex(0);
          if (editorRef.current) {
            editorRef.current.editor.commands.setSearchTerm("");
          }
        }
      }
    };

    if (isActive) {
      document.addEventListener("mousedown", handleClickOutside);
    }

    return () => {
      document.removeEventListener("mousedown", handleClickOutside);
    };
  }, [isActive, editorRef]);

  // Keyboard shortcut handler - only when transcript editor is focused
  useEffect(() => {
    const handleKeyDown = (e: KeyboardEvent) => {
      if ((e.ctrlKey || e.metaKey) && e.key === "f") {
        const isTranscriptFocused = editorRef.current?.editor?.isFocused;
        if (isTranscriptFocused) {
          e.preventDefault();
          setIsActive(true);
        }
>>>>>>> f2242af8
      }
    };
    document.addEventListener("keydown", handleKeyDown);
    return () => document.removeEventListener("keydown", handleKeyDown);
<<<<<<< HEAD
  }, []);

=======
  }, [editorRef]);

  // Use extension's navigation commands
>>>>>>> f2242af8
  const handleNext = () => {
    if (editorRef.current?.editor) {
      editorRef.current.editor.commands.nextSearchResult();
      setTimeout(() => {
        const storage = editorRef.current.editor.storage.searchAndReplace;
        setCurrentIndex((storage.resultIndex ?? 0) + 1);
        scrollCurrentResultIntoView(editorRef);
      }, 100);
    }
  };

  const handlePrevious = () => {
    if (editorRef.current?.editor) {
      editorRef.current.editor.commands.previousSearchResult();
      setTimeout(() => {
        const storage = editorRef.current.editor.storage.searchAndReplace;
        setCurrentIndex((storage.resultIndex ?? 0) + 1);
        scrollCurrentResultIntoView(editorRef);
      }, 100);
    }
  };

  function scrollCurrentResultIntoView(editorRef: React.RefObject<any>) {
    if (!editorRef.current) {
      return;
    }
    const editorElement = editorRef.current.editor.view.dom;
    const current = editorElement.querySelector(".search-result-current") as HTMLElement | null;
    if (current) {
      current.scrollIntoView({
        behavior: "smooth",
        block: "center",
        inline: "nearest",
      });
    }
  }

  const handleReplaceAll = () => {
    if (editorRef.current && searchTerm) {
      editorRef.current.editor.commands.replaceAll();
      setTimeout(() => {
        const storage = editorRef.current.editor.storage.searchAndReplace;
        const results = storage.results || [];
        setResultCount(results.length);
        setCurrentIndex(results.length > 0 ? 1 : 0);
      }, 100);
    }
  };

<<<<<<< HEAD
  const handleClose = () => {
    if (editorRef.current) {
      editorRef.current.editor.commands.setSearchTerm("");
    }
    onClose();
  };

  const handleKeyDown = (e: React.KeyboardEvent) => {
    if (e.key === "Enter") {
=======
  const handleToggle = () => {
    setIsActive(!isActive);
    if (isActive && editorRef.current) {
      setSearchTerm("");
      setReplaceTerm("");
      setResultCount(0);
      setCurrentIndex(0);
      editorRef.current.editor.commands.setSearchTerm("");
    }
  };

  const handleKeyDown = (e: React.KeyboardEvent) => {
    if (e.key === "Escape") {
      handleToggle();
    } else if (e.key === "Enter") {
>>>>>>> f2242af8
      e.preventDefault();
      if (e.shiftKey) {
        handlePrevious();
      } else {
        handleNext();
      }
    } else if (e.key === "F3") {
      e.preventDefault();
      if (e.shiftKey) {
        handlePrevious();
      } else {
        handleNext();
      }
    }
  };

  return (
<<<<<<< HEAD
    <header 
      ref={searchHeaderRef}
      className="flex items-center w-full px-4 py-1 my-1 border-b border-neutral-100 bg-neutral-50"
    >
      <div className="flex items-center gap-2 flex-1">
        {/* Search Input */}
        <div className="flex items-center gap-1 bg-transparent border border-neutral-200 rounded px-2 py-0.5 flex-1 max-w-xs">
          <Input
            className="h-5 border-0 focus-visible:ring-0 focus-visible:ring-offset-0 px-1 bg-transparent flex-1 text-xs"
            value={searchTerm}
            onChange={(e) => setSearchTerm(e.target.value)}
            onKeyDown={handleKeyDown}
            placeholder="Search..."
            autoFocus
          />
        </div>

        {/* Replace Input */}
        <div className="flex items-center gap-1 bg-transparent border border-neutral-200 rounded px-2 py-0.5 flex-1 max-w-xs">
          <Input
            className="h-5 border-0 focus-visible:ring-0 focus-visible:ring-offset-0 px-1 bg-transparent flex-1 text-xs"
            value={replaceTerm}
            onChange={(e) => setReplaceTerm(e.target.value)}
            onKeyDown={handleKeyDown}
            placeholder="Replace..."
          />
        </div>

        {/* Results Counter */}
        {searchTerm && (
          <span className="text-xs text-neutral-500 whitespace-nowrap">
            {resultCount > 0 ? `${currentIndex}/${resultCount}` : "0/0"}
          </span>
        )}
      </div>

      {/* Action Buttons */}
      <div className="flex items-center gap-1 ml-2">
        <Button
          variant="ghost"
          size="icon"
          className="h-7 w-7"
          onClick={handlePrevious}
          disabled={resultCount === 0}
          title="Previous (Shift+Enter)"
        >
          <ChevronUpIcon size={14} />
        </Button>
        <Button
          variant="ghost"
          size="icon"
          className="h-7 w-7"
          onClick={handleNext}
          disabled={resultCount === 0}
          title="Next (Enter)"
        >
          <ChevronDownIcon size={14} />
        </Button>
        <Button
          variant="ghost"
          size="sm"
          onClick={handleReplaceAll}
          disabled={!searchTerm || resultCount === 0}
          className="h-7 px-2"
          title="Replace All"
        >
          <ReplaceIcon size={12} />
        </Button>
        <Button
          variant="ghost"
          size="icon"
          className="h-7 w-7"
          onClick={handleClose}
          title="Close (Esc)"
        >
          <XIcon size={14} />
        </Button>
      </div>
    </header>
=======
    <div className="flex items-center" ref={searchContainerRef}>
      {!isActive
        ? (
          <Button
            className="w-8 h-8"
            variant="ghost"
            size="icon"
            onClick={handleToggle}
          >
            <TextSearchIcon size={14} className="text-neutral-600" />
          </Button>
        )
        : (
          <div className="flex items-center gap-2 bg-neutral-50 border border-neutral-200 rounded-md p-1.5 h-8">
            <div className="flex items-center gap-1">
              <Input
                className="h-6 w-20 text-xs border-0 focus-visible:ring-0 focus-visible:ring-offset-0 px-2 bg-transparent"
                value={searchTerm}
                onChange={(e) => setSearchTerm(e.target.value)}
                onKeyDown={handleKeyDown}
                placeholder="Search..."
                autoFocus
              />
              <div className="h-4 w-px bg-neutral-300" />
              <Input
                className="h-6 w-20 text-xs border-0 focus-visible:ring-0 focus-visible:ring-offset-0 px-2 bg-transparent"
                value={replaceTerm}
                onChange={(e) => setReplaceTerm(e.target.value)}
                onKeyDown={handleKeyDown}
                placeholder="Replace..."
              />
            </div>
            {searchTerm && (
              <div className="flex items-center gap-1 text-xs text-neutral-500">
                <span className="whitespace-nowrap text-[10px] font-mono min-w-[32px] text-center">
                  {resultCount > 0 ? `${currentIndex}/${resultCount}` : "0/0"}
                </span>
                <div className="flex items-center">
                  <Button
                    variant="ghost"
                    size="icon"
                    className="h-6 w-6"
                    onClick={handlePrevious}
                    disabled={resultCount === 0}
                    title="Previous result (Shift+Enter, Shift+F3)"
                  >
                    <ChevronUpIcon size={12} />
                  </Button>
                  <Button
                    variant="ghost"
                    size="icon"
                    className="h-6 w-6"
                    onClick={handleNext}
                    disabled={resultCount === 0}
                    title="Next result (Enter, F3)"
                  >
                    <ChevronDownIcon size={12} />
                  </Button>
                </div>
              </div>
            )}
            <Button
              variant="ghost"
              size="icon"
              className="h-6 w-6 flex-shrink-0"
              onClick={handleReplaceAll}
              disabled={!searchTerm}
              title="Replace All"
            >
              <ReplaceIcon size={12} />
            </Button>
            <Button
              variant="ghost"
              size="icon"
              className="h-6 w-6"
              onClick={handleToggle}
            >
              <XIcon size={12} />
            </Button>
          </div>
        )}
    </div>
>>>>>>> f2242af8
  );
}

function CopyButton({ onCopy }: { onCopy: () => void }) {
  const [copied, setCopied] = useState(false);

  const handleClick = () => {
    onCopy();
    setCopied(true);
    setTimeout(() => setCopied(false), 2000);
  };

  return (
    <Button
      variant="ghost"
      size="sm"
      onClick={handleClick}
    >
      {copied
        ? <CheckIcon size={14} className="text-neutral-800" />
        : <CopyIcon size={14} className="text-neutral-600" />}
    </Button>
  );
}<|MERGE_RESOLUTION|>--- conflicted
+++ resolved
@@ -152,7 +152,6 @@
 
   return (
     <div className="w-full h-full flex flex-col" ref={containerRef}>
-<<<<<<< HEAD
       {/* Conditional Header Rendering */}
       {isSearchActive ? (
         <SearchHeader 
@@ -192,40 +191,11 @@
               >
                 <AudioLinesIcon size={14} className="text-neutral-600" />
               </Button>
-=======
-      <header className="flex items-center justify-between w-full px-4 py-1 my-1 border-b border-neutral-100">
-        {!showEmptyMessage && (
-          <div className="flex items-center gap-2">
-            <h2 className="text-sm font-semibold text-neutral-900">Transcript</h2>
-            {isLive && (
-              <div className="relative h-1.5 w-1.5">
-                <div className="absolute inset-0 rounded-full bg-red-500/30"></div>
-                <div className="absolute inset-0 rounded-full bg-red-500 animate-ping"></div>
-              </div>
->>>>>>> f2242af8
             )}
             {showActions && <CopyButton onCopy={handleCopyAll} />}
           </div>
-<<<<<<< HEAD
         </header>
       )}
-=======
-        )}
-        <div className="not-draggable flex items-center ">
-          {showActions && panelWidth >= 530 && <SearchAndReplace editorRef={editorRef} panelWidth={panelWidth} />}
-          {(audioExist.data && showActions) && (
-            <Button
-              variant="ghost"
-              size="sm"
-              onClick={handleOpenSession}
-            >
-              <AudioLinesIcon size={14} className="text-neutral-600" />
-            </Button>
-          )}
-          {showActions && <CopyButton onCopy={handleCopyAll} />}
-        </div>
-      </header>
->>>>>>> f2242af8
 
       <div className="flex-1 overflow-hidden flex flex-col">
         {showEmptyMessage
@@ -493,33 +463,18 @@
   );
 }
 
-<<<<<<< HEAD
 function SearchHeader({ editorRef, onClose }: {
   editorRef: React.RefObject<any>;
   onClose: () => void;
 }) {
-=======
-export function SearchAndReplace({ editorRef, panelWidth }: {
-  editorRef: React.RefObject<any>;
-  panelWidth: number;
-}) {
-  const [isActive, setIsActive] = useState(false);
->>>>>>> f2242af8
   const [searchTerm, setSearchTerm] = useState("");
   const [replaceTerm, setReplaceTerm] = useState("");
   const [resultCount, setResultCount] = useState(0);
   const [currentIndex, setCurrentIndex] = useState(0);
-<<<<<<< HEAD
 
   // Add ref for the search header container
   const searchHeaderRef = useRef<HTMLDivElement>(null);
 
-=======
-
-  // Add ref for the search container
-  const searchContainerRef = useRef<HTMLDivElement>(null);
-
->>>>>>> f2242af8
   // Debounced search term update
   const debouncedSetSearchTerm = useDebouncedCallback(
     (value: string) => {
@@ -551,7 +506,6 @@
   // Click outside handler
   useEffect(() => {
     const handleClickOutside = (event: MouseEvent) => {
-<<<<<<< HEAD
       if (searchHeaderRef.current && !searchHeaderRef.current.contains(event.target as Node)) {
         handleClose();
       }
@@ -566,52 +520,12 @@
     const handleKeyDown = (e: KeyboardEvent) => {
       if (e.key === "Escape") {
         handleClose();
-=======
-      if (searchContainerRef.current && !searchContainerRef.current.contains(event.target as Node)) {
-        if (isActive) {
-          setIsActive(false);
-          setSearchTerm("");
-          setReplaceTerm("");
-          setResultCount(0);
-          setCurrentIndex(0);
-          if (editorRef.current) {
-            editorRef.current.editor.commands.setSearchTerm("");
-          }
-        }
-      }
-    };
-
-    if (isActive) {
-      document.addEventListener("mousedown", handleClickOutside);
-    }
-
-    return () => {
-      document.removeEventListener("mousedown", handleClickOutside);
-    };
-  }, [isActive, editorRef]);
-
-  // Keyboard shortcut handler - only when transcript editor is focused
-  useEffect(() => {
-    const handleKeyDown = (e: KeyboardEvent) => {
-      if ((e.ctrlKey || e.metaKey) && e.key === "f") {
-        const isTranscriptFocused = editorRef.current?.editor?.isFocused;
-        if (isTranscriptFocused) {
-          e.preventDefault();
-          setIsActive(true);
-        }
->>>>>>> f2242af8
       }
     };
     document.addEventListener("keydown", handleKeyDown);
     return () => document.removeEventListener("keydown", handleKeyDown);
-<<<<<<< HEAD
   }, []);
 
-=======
-  }, [editorRef]);
-
-  // Use extension's navigation commands
->>>>>>> f2242af8
   const handleNext = () => {
     if (editorRef.current?.editor) {
       editorRef.current.editor.commands.nextSearchResult();
@@ -661,7 +575,6 @@
     }
   };
 
-<<<<<<< HEAD
   const handleClose = () => {
     if (editorRef.current) {
       editorRef.current.editor.commands.setSearchTerm("");
@@ -671,23 +584,6 @@
 
   const handleKeyDown = (e: React.KeyboardEvent) => {
     if (e.key === "Enter") {
-=======
-  const handleToggle = () => {
-    setIsActive(!isActive);
-    if (isActive && editorRef.current) {
-      setSearchTerm("");
-      setReplaceTerm("");
-      setResultCount(0);
-      setCurrentIndex(0);
-      editorRef.current.editor.commands.setSearchTerm("");
-    }
-  };
-
-  const handleKeyDown = (e: React.KeyboardEvent) => {
-    if (e.key === "Escape") {
-      handleToggle();
-    } else if (e.key === "Enter") {
->>>>>>> f2242af8
       e.preventDefault();
       if (e.shiftKey) {
         handlePrevious();
@@ -705,7 +601,6 @@
   };
 
   return (
-<<<<<<< HEAD
     <header 
       ref={searchHeaderRef}
       className="flex items-center w-full px-4 py-1 my-1 border-b border-neutral-100 bg-neutral-50"
@@ -785,90 +680,6 @@
         </Button>
       </div>
     </header>
-=======
-    <div className="flex items-center" ref={searchContainerRef}>
-      {!isActive
-        ? (
-          <Button
-            className="w-8 h-8"
-            variant="ghost"
-            size="icon"
-            onClick={handleToggle}
-          >
-            <TextSearchIcon size={14} className="text-neutral-600" />
-          </Button>
-        )
-        : (
-          <div className="flex items-center gap-2 bg-neutral-50 border border-neutral-200 rounded-md p-1.5 h-8">
-            <div className="flex items-center gap-1">
-              <Input
-                className="h-6 w-20 text-xs border-0 focus-visible:ring-0 focus-visible:ring-offset-0 px-2 bg-transparent"
-                value={searchTerm}
-                onChange={(e) => setSearchTerm(e.target.value)}
-                onKeyDown={handleKeyDown}
-                placeholder="Search..."
-                autoFocus
-              />
-              <div className="h-4 w-px bg-neutral-300" />
-              <Input
-                className="h-6 w-20 text-xs border-0 focus-visible:ring-0 focus-visible:ring-offset-0 px-2 bg-transparent"
-                value={replaceTerm}
-                onChange={(e) => setReplaceTerm(e.target.value)}
-                onKeyDown={handleKeyDown}
-                placeholder="Replace..."
-              />
-            </div>
-            {searchTerm && (
-              <div className="flex items-center gap-1 text-xs text-neutral-500">
-                <span className="whitespace-nowrap text-[10px] font-mono min-w-[32px] text-center">
-                  {resultCount > 0 ? `${currentIndex}/${resultCount}` : "0/0"}
-                </span>
-                <div className="flex items-center">
-                  <Button
-                    variant="ghost"
-                    size="icon"
-                    className="h-6 w-6"
-                    onClick={handlePrevious}
-                    disabled={resultCount === 0}
-                    title="Previous result (Shift+Enter, Shift+F3)"
-                  >
-                    <ChevronUpIcon size={12} />
-                  </Button>
-                  <Button
-                    variant="ghost"
-                    size="icon"
-                    className="h-6 w-6"
-                    onClick={handleNext}
-                    disabled={resultCount === 0}
-                    title="Next result (Enter, F3)"
-                  >
-                    <ChevronDownIcon size={12} />
-                  </Button>
-                </div>
-              </div>
-            )}
-            <Button
-              variant="ghost"
-              size="icon"
-              className="h-6 w-6 flex-shrink-0"
-              onClick={handleReplaceAll}
-              disabled={!searchTerm}
-              title="Replace All"
-            >
-              <ReplaceIcon size={12} />
-            </Button>
-            <Button
-              variant="ghost"
-              size="icon"
-              className="h-6 w-6"
-              onClick={handleToggle}
-            >
-              <XIcon size={12} />
-            </Button>
-          </div>
-        )}
-    </div>
->>>>>>> f2242af8
   );
 }
 
