import { zodResolver } from "@hookform/resolvers/zod";
import { Trans } from "@lingui/react/macro";
import { useMutation, useQuery, useQueryClient } from "@tanstack/react-query";
import { open } from "@tauri-apps/plugin-shell";
import { InfoIcon } from "lucide-react";
import { useEffect, useState } from "react";
import { useForm } from "react-hook-form";
import { z } from "zod";

import { useHypr } from "@/contexts";
import { commands as analyticsCommands } from "@hypr/plugin-analytics";
import { commands as connectorCommands, type Connection } from "@hypr/plugin-connector";
import { commands as dbCommands } from "@hypr/plugin-db";
import { commands as localLlmCommands, SupportedModel } from "@hypr/plugin-local-llm";

import { Button } from "@hypr/ui/components/ui/button";
import {
  Form,
  FormControl,
  FormDescription,
  FormField,
  FormItem,
  FormLabel,
  FormMessage,
} from "@hypr/ui/components/ui/form";
import { Tabs, TabsList, TabsTrigger } from "@hypr/ui/components/ui/tabs";
import { Tooltip, TooltipContent, TooltipTrigger } from "@hypr/ui/components/ui/tooltip";
import { cn } from "@hypr/ui/lib/utils";
import { showLlmModelDownloadToast } from "../../toast/shared";

import { LLMCustomView } from "../components/ai/llm-custom-view";
import { LLMLocalView } from "../components/ai/llm-local-view";
import {
  ConfigureEndpointConfig,
  CustomFormValues,
  GeminiFormValues,
  LLMModel,
  OpenAIFormValues,
  OpenRouterFormValues,
  SharedCustomEndpointProps,
  SharedLLMProps,
} from "../components/ai/shared";

const openaiSchema = z.object({
  api_key: z.string().min(1, { message: "API key is required" }).refine(
    (value) => value.startsWith("sk-"),
    { message: "OpenAI API key should start with 'sk-'" },
  ),
  model: z.string().min(1, { message: "Model is required" }),
});

const geminiSchema = z.object({
  api_key: z.string().min(1, { message: "API key is required" }).refine(
    (value) => value.startsWith("AIza"),
    { message: "Gemini API key should start with 'AIza'" },
  ),
  model: z.string().min(1, { message: "Model is required" }),
});

const openrouterSchema = z.object({
  api_key: z.string().min(1, { message: "API key is required" }).refine(
    (value) => value.startsWith("sk-"),
    { message: "OpenRouter API key should start with 'sk-'" },
  ),
  model: z.string().min(1, { message: "Model is required" }),
});

const customSchema = z.object({
  model: z.string().min(1, { message: "Model is required" }),
  api_base: z.string().url({ message: "Please enter a valid URL" }).min(1, { message: "URL is required" }).refine(
    (value) => {
      const v1Needed = ["openai", "openrouter"].some((host) => value.includes(host));
      if (v1Needed && !value.endsWith("/v1")) {
        return false;
      }
      return true;
    },
    { message: "Unless you are using a local endpoint, it should end with '/v1'" },
  ).refine(
    (value) => !value.includes("chat/completions"),
    { message: "`/chat/completions` will be appended automatically" },
  ),
  api_key: z.string().optional(),
});

const aiConfigSchema = z.object({
  aiSpecificity: z.number().int().min(1).max(4),
});
type AIConfigValues = z.infer<typeof aiConfigSchema>;

const specificityLevels = {
  1: {
    title: "Conservative",
    description:
      "Minimal AI autonomy. Closely follows your original content and structure while making only essential improvements to clarity and organization.",
  },
  2: {
    title: "Balanced",
    description:
      "Moderate AI autonomy. Makes independent decisions about structure and phrasing while respecting your core message and intended tone.",
  },
  3: {
    title: "Autonomous",
    description:
      "High AI autonomy. Takes initiative in restructuring and expanding content, making independent decisions about organization and presentation.",
  },
  4: {
    title: "Full Autonomy",
    description:
      "Maximum AI autonomy. Independently transforms and enhances content with complete freedom in structure, language, and presentation while preserving key information.",
  },
} as const;

export default function LlmAI() {
  const queryClient = useQueryClient();
  const [activeTab, setActiveTab] = useState<"default" | "custom">("default");

  const [selectedLLMModel, setSelectedLLMModel] = useState("HyprLLM");
  const [downloadingModels, setDownloadingModels] = useState<Set<string>>(new Set());
  const [llmModelsState, setLlmModels] = useState<LLMModel[]>([]);

  useEffect(() => {
    localLlmCommands.listSupportedModel().then((ms) => {
      const models: LLMModel[] = ms.map((model) => ({
        key: model.key as SupportedModel,
        name: model.name,
        description: model.description,
        available: true,
        downloaded: false,
        size: `${(model.size_bytes / 1024 / 1024 / 1024).toFixed(2)} GB`,
      }));

      setLlmModels(models);
    });
  }, []);

  const [openAccordion, setOpenAccordion] = useState<"others" | "openai" | "gemini" | "openrouter" | null>(null);

  const { userId } = useHypr();

  const handleLlmModelDownload = async (modelKey: string) => {
    setDownloadingModels((prev) => new Set([...prev, modelKey]));

    showLlmModelDownloadToast(modelKey as SupportedModel, () => {
      setLlmModels((prev) => prev.map((m) => (m.key === modelKey ? { ...m, downloaded: true } : m)));

      setDownloadingModels((prev) => {
        const s = new Set(prev);
        s.delete(modelKey);
        return s;
      });

      setSelectedLLMModel(modelKey);
      localLlmCommands.setCurrentModel(modelKey as SupportedModel);
      queryClient.invalidateQueries({ queryKey: ["current-llm-model"] });
<<<<<<< HEAD
=======
      localLlmCommands.restartServer(); // is it necessary to restart the server?
>>>>>>> a9fabec9
      setCustomLLMEnabledMutation.mutate(false);
      setHyprCloudEnabledMutation.mutate(false);
    }, queryClient);
  };

  const handleModelDownload = async (modelKey: string) => {
    await handleLlmModelDownload(modelKey);
  };

  const customLLMEnabled = useQuery({
    queryKey: ["custom-llm-enabled"],
    queryFn: () => connectorCommands.getCustomLlmEnabled(),
  });

  const setCustomLLMEnabledMutation = useMutation({
    mutationFn: (enabled: boolean) => connectorCommands.setCustomLlmEnabled(enabled),
    onSuccess: () => {
      customLLMEnabled.refetch();
    },
  });

  const hyprCloudEnabled = useQuery({
    queryKey: ["hypr-cloud-enabled"],
    queryFn: () => connectorCommands.getHyprcloudEnabled(),
  });

  const setHyprCloudEnabledMutation = useMutation({
    mutationFn: (enabled: boolean) => connectorCommands.setHyprcloudEnabled(enabled),
    onSuccess: () => {
      hyprCloudEnabled.refetch();
    },
  });

  const customLLMConnection = useQuery({
    queryKey: ["custom-llm-connection"],
    queryFn: () => connectorCommands.getCustomLlmConnection(),
  });

  const getCustomLLMModel = useQuery({
    queryKey: ["custom-llm-model"],
    queryFn: () => connectorCommands.getCustomLlmModel(),
  });

  const modelDownloadStatus = useQuery({
    queryKey: ["llm-model-download-status"],
    queryFn: async () => {
      const statusChecks = await Promise.all([
        localLlmCommands.isModelDownloaded("Llama3p2_3bQ4" satisfies SupportedModel),
        localLlmCommands.isModelDownloaded("HyprLLM" satisfies SupportedModel),
        localLlmCommands.isModelDownloaded("Gemma3_4bQ4" satisfies SupportedModel),
      ]);

      return {
        "Llama3p2_3bQ4": statusChecks[0],
        "HyprLLM": statusChecks[1],
        "Gemma3_4bQ4": statusChecks[2],
      } satisfies Record<SupportedModel, boolean>;
    },
    refetchInterval: 3000,
  });

  useEffect(() => {
    if (modelDownloadStatus.data) {
      setLlmModels(prev =>
        prev.map(model => ({
          ...model,
          downloaded: modelDownloadStatus.data[model.key] || false,
        }))
      );
    }
  }, [modelDownloadStatus.data]);

  const setCustomLLMModel = useMutation({
    mutationFn: (model: string) => connectorCommands.setCustomLlmModel(model),
  });

  const setCustomLLMConnection = useMutation({
    mutationFn: (connection: Connection) => connectorCommands.setCustomLlmConnection(connection),
    onError: console.error,
    onSuccess: () => {
      customLLMConnection.refetch();
    },
  });

  const openaiApiKeyQuery = useQuery({
    queryKey: ["openai-api-key"],
    queryFn: () => connectorCommands.getOpenaiApiKey(),
  });

  const setOpenaiApiKeyMutation = useMutation({
    mutationFn: (apiKey: string) => connectorCommands.setOpenaiApiKey(apiKey),
    onSuccess: () => {
      openaiApiKeyQuery.refetch();
    },
  });

  const geminiApiKeyQuery = useQuery({
    queryKey: ["gemini-api-key"],
    queryFn: () => connectorCommands.getGeminiApiKey(),
  });

  const setGeminiApiKeyMutation = useMutation({
    mutationFn: (apiKey: string) => connectorCommands.setGeminiApiKey(apiKey),
    onSuccess: () => {
      geminiApiKeyQuery.refetch();
    },
  });

  const othersApiBaseQuery = useQuery({
    queryKey: ["others-api-base"],
    queryFn: () => connectorCommands.getOthersApiBase(),
  });

  const othersApiKeyQuery = useQuery({
    queryKey: ["others-api-key"],
    queryFn: () => connectorCommands.getOthersApiKey(),
  });

  const othersModelQuery = useQuery({
    queryKey: ["others-model"],
    queryFn: () => connectorCommands.getOthersModel(),
  });

  const providerSourceQuery = useQuery({
    queryKey: ["provider-source"],
    queryFn: () => connectorCommands.getProviderSource(),
  });

  const setOthersApiBaseMutation = useMutation({
    mutationFn: (apiBase: string) => connectorCommands.setOthersApiBase(apiBase),
    onSuccess: () => {
      othersApiBaseQuery.refetch();
    },
  });

  const setOthersApiKeyMutation = useMutation({
    mutationFn: (apiKey: string) => connectorCommands.setOthersApiKey(apiKey),
    onSuccess: () => {
      othersApiKeyQuery.refetch();
    },
  });

  const setOthersModelMutation = useMutation({
    mutationFn: (model: string) => connectorCommands.setOthersModel(model),
    onSuccess: () => {
      othersModelQuery.refetch();
    },
  });

  const setProviderSourceMutation = useMutation({
    mutationFn: (source: string) => connectorCommands.setProviderSource(source),
    onSuccess: () => {
      providerSourceQuery.refetch();
    },
  });

  const openaiModelQuery = useQuery({
    queryKey: ["openai-model"],
    queryFn: () => connectorCommands.getOpenaiModel(),
  });

  const setOpenaiModelMutation = useMutation({
    mutationFn: (model: string) => connectorCommands.setOpenaiModel(model),
    onSuccess: () => {
      openaiModelQuery.refetch();
    },
  });

  const geminiModelQuery = useQuery({
    queryKey: ["gemini-model"],
    queryFn: () => connectorCommands.getGeminiModel(),
  });

  const setGeminiModelMutation = useMutation({
    mutationFn: (model: string) => connectorCommands.setGeminiModel(model),
    onSuccess: () => {
      geminiModelQuery.refetch();
    },
  });

  const openrouterApiKeyQuery = useQuery({
    queryKey: ["openrouter-api-key"],
    queryFn: () => connectorCommands.getOpenrouterApiKey(),
  });

  const setOpenrouterApiKeyMutation = useMutation({
    mutationFn: (apiKey: string) => connectorCommands.setOpenrouterApiKey(apiKey),
    onSuccess: () => {
      openrouterApiKeyQuery.refetch();
    },
  });

  const openrouterModelQuery = useQuery({
    queryKey: ["openrouter-model"],
    queryFn: () => connectorCommands.getOpenrouterModel(),
  });

  const setOpenrouterModelMutation = useMutation({
    mutationFn: (model: string) => connectorCommands.setOpenrouterModel(model),
    onSuccess: () => {
      openrouterModelQuery.refetch();
    },
  });

  // No need to force tab switching - user can view custom tab even with HyprCloud

  useEffect(() => {
    const handleMigration = async () => {
      if (!customLLMConnection.data && !customLLMEnabled.data) {
        return;
      }

      if (!providerSourceQuery.data && customLLMConnection.data) {
        console.log("Migrating existing user to new provider system...");

        try {
          if (customLLMConnection.data.api_base) {
            await setOthersApiBaseMutation.mutateAsync(customLLMConnection.data.api_base);
          }
          if (customLLMConnection.data.api_key) {
            await setOthersApiKeyMutation.mutateAsync(customLLMConnection.data.api_key);
          }
          if (getCustomLLMModel.data) {
            await setOthersModelMutation.mutateAsync(getCustomLLMModel.data);
          }

          await setProviderSourceMutation.mutateAsync("others");

          console.log("Migration completed successfully");
        } catch (error) {
          console.error("Migration failed:", error);
        }
      }
    };

    if (
      providerSourceQuery.data !== undefined && customLLMConnection.data !== undefined
      && getCustomLLMModel.data !== undefined
    ) {
      handleMigration();
    }
  }, [providerSourceQuery.data, customLLMConnection.data, getCustomLLMModel.data]);

  useEffect(() => {
    // Don't manage accordion state if HyprCloud is enabled
    if (hyprCloudEnabled.data) {
      setOpenAccordion(null);
      return;
    }

    if (providerSourceQuery.data) {
      // Only set accordion if it's a valid custom provider
      if (["openai", "gemini", "openrouter", "others"].includes(providerSourceQuery.data)) {
        setOpenAccordion(providerSourceQuery.data as "openai" | "gemini" | "openrouter" | "others");
      }
    } else {
      // Only clear accordion if custom LLM is disabled
      if (!customLLMEnabled.data) {
        setOpenAccordion(null);
      }
    }
  }, [providerSourceQuery.data, hyprCloudEnabled.data, setOpenAccordion]);

  // Add a separate effect for initial load fallback
  useEffect(() => {
    // Only set default "others" if no provider is configured AND no accordion is open
    // and HyprCloud is not enabled
    if (!providerSourceQuery.data && customLLMEnabled.data && openAccordion === null && !hyprCloudEnabled.data) {
      setOpenAccordion("others");
    }
  }, [providerSourceQuery.data, customLLMEnabled.data, openAccordion, hyprCloudEnabled.data, setOpenAccordion]);

  const configureCustomEndpoint = (config: ConfigureEndpointConfig) => {
    const finalApiBase = config.provider === "openai"
      ? "https://api.openai.com/v1"
      : config.provider === "gemini"
      ? "https://generativelanguage.googleapis.com/v1beta/openai"
      : config.provider === "openrouter"
      ? "https://openrouter.ai/api/v1"
      : config.provider === "hyprcloud"
      ? "https://pro.hyprnote.com"
      : config.api_base;

    if (config.provider === "hyprcloud") {
      // HyprCloud is special - enable both flags but don't touch provider source
      setHyprCloudEnabledMutation.mutate(true);
      setCustomLLMEnabledMutation.mutate(true);
      // Set connection but don't modify provider source or stored keys
      setCustomLLMConnection.mutate({
        api_base: finalApiBase,
        api_key: null,
      });
      return; // Early return for HyprCloud
    }

    // For all other providers, disable HyprCloud and enable custom
    setHyprCloudEnabledMutation.mutate(false);
    setCustomLLMEnabledMutation.mutate(true);

    if (config.provider === "openai" && config.api_key) {
      setOpenaiApiKeyMutation.mutate(config.api_key);
      setOpenaiModelMutation.mutate(config.model);
    } else if (config.provider === "gemini" && config.api_key) {
      setGeminiApiKeyMutation.mutate(config.api_key);
      setGeminiModelMutation.mutate(config.model);
    } else if (config.provider === "openrouter" && config.api_key) {
      setOpenrouterApiKeyMutation.mutate(config.api_key);
      setOpenrouterModelMutation.mutate(config.model);
    } else if (config.provider === "others") {
      setOthersApiBaseMutation.mutate(config.api_base);
      setOthersApiKeyMutation.mutate(config.api_key || "");
      setOthersModelMutation.mutate(config.model);
    }

    // Update provider source for non-HyprCloud providers
    setProviderSourceMutation.mutate(config.provider);
    setCustomLLMModel.mutate(config.model);

    setCustomLLMConnection.mutate({
      api_base: finalApiBase,
      api_key: config.api_key || null,
    });
  };

  const openaiForm = useForm<OpenAIFormValues>({
    resolver: zodResolver(openaiSchema),
    mode: "onChange",
    defaultValues: {
      api_key: "",
      model: "",
    },
  });

  const geminiForm = useForm<GeminiFormValues>({
    resolver: zodResolver(geminiSchema),
    mode: "onChange",
    defaultValues: {
      api_key: "",
      model: "",
    },
  });

  const openrouterForm = useForm<OpenRouterFormValues>({
    resolver: zodResolver(openrouterSchema),
    mode: "onChange",
    defaultValues: {
      api_key: "",
      model: "",
    },
  });

  const customForm = useForm<CustomFormValues>({
    resolver: zodResolver(customSchema),
    mode: "onChange",
    defaultValues: {
      api_base: "",
      api_key: "",
      model: "",
    },
  });

  useEffect(() => {
    if (openaiApiKeyQuery.data) {
      openaiForm.setValue("api_key", openaiApiKeyQuery.data);
    }
    if (openaiModelQuery.data) {
      openaiForm.setValue("model", openaiModelQuery.data);
    }
  }, [openaiApiKeyQuery.data, openaiModelQuery.data, openaiForm]);

  useEffect(() => {
    if (geminiApiKeyQuery.data) {
      geminiForm.setValue("api_key", geminiApiKeyQuery.data);
    }
    if (geminiModelQuery.data) {
      geminiForm.setValue("model", geminiModelQuery.data);
    }
  }, [geminiApiKeyQuery.data, geminiModelQuery.data, geminiForm]);

  useEffect(() => {
    if (openrouterApiKeyQuery.data) {
      openrouterForm.setValue("api_key", openrouterApiKeyQuery.data);
    }
    if (openrouterModelQuery.data) {
      openrouterForm.setValue("model", openrouterModelQuery.data);
    }
  }, [openrouterApiKeyQuery.data, openrouterModelQuery.data, openrouterForm]);

  useEffect(() => {
    if (othersApiBaseQuery.data) {
      customForm.setValue("api_base", othersApiBaseQuery.data);
    }
    if (othersApiKeyQuery.data) {
      customForm.setValue("api_key", othersApiKeyQuery.data);
    }
    if (othersModelQuery.data) {
      customForm.setValue("model", othersModelQuery.data);
    }
  }, [othersApiBaseQuery.data, othersApiKeyQuery.data, othersModelQuery.data, customForm]);

  useEffect(() => {
    if (openaiModelQuery.data && openAccordion === "openai") {
      openaiForm.setValue("model", openaiModelQuery.data);
    }
  }, [openaiModelQuery.data, openAccordion, openaiForm]);

  useEffect(() => {
    if (geminiModelQuery.data && openAccordion === "gemini") {
      geminiForm.setValue("model", geminiModelQuery.data);
    }
  }, [geminiModelQuery.data, openAccordion, geminiForm]);

  useEffect(() => {
    if (openrouterModelQuery.data && openAccordion === "openrouter") {
      openrouterForm.setValue("model", openrouterModelQuery.data);
    }
  }, [openrouterModelQuery.data, openAccordion, openrouterForm]);

  useEffect(() => {
    if (openAccordion === "others") {
      if (othersApiBaseQuery.data) {
        customForm.setValue("api_base", othersApiBaseQuery.data);
      }
      if (othersApiKeyQuery.data) {
        customForm.setValue("api_key", othersApiKeyQuery.data);
      }
      if (othersModelQuery.data) {
        customForm.setValue("model", othersModelQuery.data);
      }
    }
  }, [openAccordion, othersApiBaseQuery.data, othersApiKeyQuery.data, othersModelQuery.data, customForm]);

  const config = useQuery({
    queryKey: ["config", "ai"],
    queryFn: async () => {
      const result = await dbCommands.getConfig();
      return result;
    },
  });

  const aiConfigForm = useForm<AIConfigValues>({
    resolver: zodResolver(aiConfigSchema),
    defaultValues: {
      aiSpecificity: 3,
    },
  });

  useEffect(() => {
    if (config.data) {
      aiConfigForm.reset({
        aiSpecificity: config.data.ai.ai_specificity ?? 3,
      });
    }
  }, [config.data, aiConfigForm]);

  const aiConfigMutation = useMutation({
    mutationFn: async (values: AIConfigValues) => {
      if (!config.data) {
        return;
      }

      await dbCommands.setConfig({
        ...config.data,
        ai: {
          ...config.data.ai,
          ai_specificity: values.aiSpecificity ?? 3,
        },
      });
    },
    onSuccess: () => {
      queryClient.invalidateQueries({ queryKey: ["config", "ai"] });
    },
    onError: console.error,
  });

  const isLocalEndpoint = (): boolean => {
    const apiBase = customForm.watch("api_base");
    return Boolean(apiBase && (apiBase.includes("localhost") || apiBase.includes("127.0.0.1")));
  };

  const localLlmProps: SharedLLMProps = {
    customLLMEnabled,
    selectedLLMModel,
    setSelectedLLMModel,
    setCustomLLMEnabledMutation,
    downloadingModels,
    llmModelsState,
    handleModelDownload,
    configureCustomEndpoint,
    setOpenAccordion,
    hyprCloudEnabled,
    setHyprCloudEnabledMutation,
  };

  const customEndpointProps: SharedCustomEndpointProps = {
    ...localLlmProps,
    configureCustomEndpoint,
    openAccordion,
    setOpenAccordion,
    customLLMConnection,
    getCustomLLMModel,
    openaiForm,
    geminiForm,
    openrouterForm,
    customForm,
    isLocalEndpoint,
  };

  useEffect(() => {
    // Set initial tab based on LLM configuration
    if (customLLMEnabled.data !== undefined && hyprCloudEnabled.data !== undefined) {
      // If custom is enabled but HyprCloud is not, show custom tab
      if (customLLMEnabled.data && !hyprCloudEnabled.data) {
        setActiveTab("custom");
      } else {
        setActiveTab("default");
      }
    }
  }, [customLLMEnabled.data, hyprCloudEnabled.data]);

  return (
    <div className="space-y-8">
      <Tabs
        value={activeTab}
        onValueChange={(value) => setActiveTab(value as "default" | "custom")}
        className="w-full"
      >
        <TabsList className="grid grid-cols-2 mb-6">
          <TabsTrigger value="default">
            <Trans>Default</Trans>
          </TabsTrigger>
          <TabsTrigger value="custom">
            <Trans>Custom</Trans>
          </TabsTrigger>
        </TabsList>
      </Tabs>

      {activeTab === "default" && <LLMLocalView {...localLlmProps} />}
      {activeTab === "custom" && (
        <div className="space-y-8">
          <LLMCustomView {...customEndpointProps} />

          {customLLMEnabled.data && (!hyprCloudEnabled.data || openAccordion) && (
            <div className="max-w-2xl space-y-4">
              <div className="border rounded-lg p-4">
                <Form {...aiConfigForm}>
                  <div className="space-y-4">
                    <FormField
                      control={aiConfigForm.control}
                      name="aiSpecificity"
                      render={({ field }) => (
                        <FormItem>
                          <div className="flex items-center gap-2">
                            <FormLabel className="text-sm font-medium">
                              <Trans>Autonomy Selector</Trans>
                            </FormLabel>
                            <Tooltip>
                              <TooltipTrigger asChild>
                                <Button
                                  size="icon"
                                  variant="ghost"
                                  onClick={() => open("https://docs.hyprnote.com/features/ai-autonomy")}
                                  className="h-8 w-8"
                                >
                                  <InfoIcon className="w-4 h-4" />
                                </Button>
                              </TooltipTrigger>
                              <TooltipContent>
                                <Trans>Learn more about AI autonomy</Trans>
                              </TooltipContent>
                            </Tooltip>
                          </div>
                          <FormDescription className="text-xs">
                            <Trans>Control how autonomous the AI enhancement should be</Trans>
                          </FormDescription>
                          <FormControl>
                            <div className="space-y-3">
                              <div className="w-full">
                                <div className="flex justify-between rounded-md p-0.5 bg-gradient-to-r from-blue-500 via-indigo-500 to-purple-500 shadow-sm">
                                  {[1, 2, 3, 4].map((level) => (
                                    <button
                                      key={level}
                                      type="button"
                                      onClick={() => {
                                        field.onChange(level);
                                        aiConfigMutation.mutate({
                                          aiSpecificity: level,
                                        });
                                        analyticsCommands.event({
                                          event: "autonomy_selected",
                                          distinct_id: userId,
                                          level: level,
                                        });
                                      }}
                                      disabled={!customLLMEnabled.data}
                                      className={cn(
                                        "py-1.5 px-2 flex-1 text-center text-sm font-medium rounded transition-all duration-150 ease-in-out focus:outline-none focus-visible:ring-2 focus-visible:ring-offset-1 focus-visible:ring-offset-transparent",
                                        field.value === level
                                          ? "bg-white text-black shadow-sm"
                                          : "text-white hover:bg-white/20",
                                        !customLLMEnabled.data && "opacity-50 cursor-not-allowed",
                                      )}
                                    >
                                      {specificityLevels[level as keyof typeof specificityLevels]?.title}
                                    </button>
                                  ))}
                                </div>
                              </div>

                              <div className="p-3 rounded-md bg-neutral-50 border border-neutral-200">
                                <div className="text-xs text-muted-foreground">
                                  {specificityLevels[field.value as keyof typeof specificityLevels]?.description
                                    || specificityLevels[3].description}
                                </div>
                              </div>
                            </div>
                          </FormControl>
                          <FormMessage />
                        </FormItem>
                      )}
                    />
                  </div>
                </Form>
              </div>
            </div>
          )}
        </div>
      )}
    </div>
  );
}<|MERGE_RESOLUTION|>--- conflicted
+++ resolved
@@ -153,10 +153,7 @@
       setSelectedLLMModel(modelKey);
       localLlmCommands.setCurrentModel(modelKey as SupportedModel);
       queryClient.invalidateQueries({ queryKey: ["current-llm-model"] });
-<<<<<<< HEAD
-=======
       localLlmCommands.restartServer(); // is it necessary to restart the server?
->>>>>>> a9fabec9
       setCustomLLMEnabledMutation.mutate(false);
       setHyprCloudEnabledMutation.mutate(false);
     }, queryClient);
