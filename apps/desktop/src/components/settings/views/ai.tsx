--- conflicted
+++ resolved
@@ -9,12 +9,9 @@
 
 import { commands as connectorCommands, type Connection } from "@hypr/plugin-connector";
 import { commands as localLlmCommands, SupportedModel } from "@hypr/plugin-local-llm";
-<<<<<<< HEAD
 import { commands as dbCommands } from "@hypr/plugin-db";
 
-=======
 import { commands as localSttCommands } from "@hypr/plugin-local-stt";
->>>>>>> 692516d8
 import { Button } from "@hypr/ui/components/ui/button";
 import {
   Form,
@@ -32,8 +29,6 @@
 import { Tooltip, TooltipContent, TooltipTrigger } from "@hypr/ui/components/ui/tooltip";
 import { cn } from "@hypr/ui/lib/utils";
 import { WERPerformanceModal } from "../components/wer-modal";
-import { Slider } from "@hypr/ui/components/ui/slider";
-import { Card, CardContent, CardHeader, CardTitle } from "@hypr/ui/components/ui/card";
 
 const endpointSchema = z.object({
   model: z.string().min(1),
@@ -135,20 +130,20 @@
 
 const specificityLevels = {
   1: {
-    title: "Minimal",
-    description: "High-level summaries only. Focuses on key points and main takeaways without detailed explanations."
+    title: "Conservative",
+    description: "Minimal creative changes. Preserves your original writing style and content while making only essential improvements to clarity and flow."
   },
   2: {
-    title: "Moderate", 
-    description: "Balanced detail level. Includes important context and supporting information while staying concise."
+    title: "Balanced",
+    description: "Moderate creative input. Enhances your content with some stylistic improvements while maintaining the core message and tone."
   },
   3: {
-    title: "Detailed",
-    description: "Include specifics and examples. Provides comprehensive coverage with relevant details and explanations."
+    title: "Creative",
+    description: "More creative freedom. Actively improves and expands content with additional context, examples, and engaging language."
   },
   4: {
-    title: "Comprehensive",
-    description: "Maximum detail level. Captures all nuances, background context, and thorough analysis of the content."
+    title: "Innovative",
+    description: "Maximum creativity. Transforms content with rich language, fresh perspectives, and creative restructuring while preserving key information."
   }
 } as const;
 
@@ -763,10 +758,10 @@
                       render={({ field }) => (
                         <FormItem>
                           <FormLabel className="text-sm font-medium">
-                            <Trans>Detail Level</Trans>
+                            <Trans>Creativity Level</Trans>
                           </FormLabel>
                           <FormDescription className="text-xs">
-                            <Trans>Control how detailed the AI enhancement should be</Trans>
+                            <Trans>Control how creative the AI enhancement should be</Trans>
                           </FormDescription>
                           <FormControl>
                             <div className="space-y-3">
