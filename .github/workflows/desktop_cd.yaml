--- conflicted
+++ resolved
@@ -135,16 +135,12 @@
           channel: ${{ env.RELEASE_CHANNEL }}
           framework: tauri
           working-directory: ./apps/desktop
-<<<<<<< HEAD
       - if: ${{ env.RELEASE_CHANNEL == 'staging' && matrix.platform == 'macos' }}
-=======
-      - if: ${{ env.RELEASE_CHANNEL == 'staging' }}
         run: |
           cd apps/desktop/src-tauri/target/${{ matrix.target }}/release
           tar -czf hyprnote-staging-${{ matrix.target }}.tar.gz bundle/
         shell: bash
       - if: ${{ env.RELEASE_CHANNEL == 'staging' }}
->>>>>>> ed850fc0
         uses: actions/upload-artifact@v4
         with:
           name: hyprnote-staging-${{ matrix.target }}
